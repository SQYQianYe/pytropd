--- conflicted
+++ resolved
@@ -1,7 +1,3 @@
 *.pyc
 build/
 dist/
-<<<<<<< HEAD
-test/
-=======
->>>>>>> efa48d55
